--- conflicted
+++ resolved
@@ -68,19 +68,15 @@
 
             try
             {
-<<<<<<< HEAD
+            var latestVersion = VersionController.GetRemoteLatestVersion();
+            if (Version.Parse(latestVersion) > Version.Parse(Application.ProductVersion))
+            {
                 this.tileGetNewVersion.Visible = true;
-=======
-                var latestVersion = VersionController.GetRemoteLatestVersion();
-                if (Version.Parse(latestVersion) > Version.Parse(Application.ProductVersion))
-                {
-                    tileGetNewVersion.Visible = true;
-                }
+            }
             }
             catch (VersionControllerException ex)
             {
                 MessageBox.Show(ex.Message, ex.Source, MessageBoxButtons.OK, MessageBoxIcon.Error);
->>>>>>> f48e19d6
             }
 
             Start control = new Start();
