﻿// Copyright (c) 2016-2020 nvisionative, Inc.
//
// This file is part of nvQuickSite.
//
// nvQuickSite is free software: you can redistribute it and/or modify
// it under the terms of the GNU General Public License as published by
// the Free Software Foundation, either version 3 of the License, or
// (at your option) any later version.
//
// nvQuickSite is distributed in the hope that it will be useful,
// but WITHOUT ANY WARRANTY; without even the implied warranty of
// MERCHANTABILITY or FITNESS FOR A PARTICULAR PURPOSE.See the
// GNU General Public License for more details.
//
// You should have received a copy of the GNU General Public License
// along with nvQuickSite.  If not, see <http://www.gnu.org/licenses/>.

namespace nvQuickSite.Controllers
{
    using System;
    using System.Collections.Generic;
    using System.IO;
    using System.Linq;
    using System.Net;
    using System.Windows.Forms;

    using nvQuickSite.Models;
    using Octokit;

    /// <summary>
    /// Manages packages.
    /// </summary>
    public static class PackageController
    {
        /// <summary>
        /// Gets the list of packages available.
        /// </summary>
        /// <returns>An enumeration of packages.</returns>
        public static IEnumerable<Package> GetPackageList()
        {
            var localPackages = GetLocalPackages();
            var packages = localPackages.ToList();
<<<<<<< HEAD
            var remotePackages = GetRemotePackages();
            if (remotePackages.Any())
=======
            if (Start.isOnline)
>>>>>>> f48e19d6
            {
                var remotePackages = GetRemotePackages();
                if (remotePackages.Count() > 0)
                {
                    packages = localPackages.Where(p => p.keep == true).ToList();
                    foreach (var package in remotePackages)
                    {
                        if (packages.SingleOrDefault(p => p.did == package.did && p.version == package.version) == null)
                        {
                            packages.Add(package);
                        }
                    }
                }
<<<<<<< HEAD
            }

            var ghPackages = GetGitHubPackages();
            if (ghPackages.Any())
            {
                packages = packages.Union(ghPackages).ToList();
=======
                var ghPackages = GetGitHubPackages();
                if (ghPackages.Count() > 0)
                {
                    packages = packages.Union(ghPackages).ToList();
                }
>>>>>>> f48e19d6
            }

            SaveLocalPackagesFile(packages);
            return packages;
        }

        private static IEnumerable<Package> GetLocalPackages()
        {
            var res = new List<Package>();
            var pfile = Directory.GetCurrentDirectory() + @"\Downloads\packages.json";
            if (File.Exists(pfile))
            {
                using (var sr = new StreamReader(pfile))
                {
                    var content = sr.ReadToEnd();
                    res = Newtonsoft.Json.JsonConvert.DeserializeObject<List<Package>>(content);
                }
            }

            return res;
        }

        private static void SaveLocalPackagesFile(IEnumerable<Package> packages)
        {
            var downloadDirectory = GetDownloadDirectory();
            if (!Directory.Exists(downloadDirectory))
            {
                Directory.CreateDirectory(downloadDirectory);
            }

            var pfile = Directory.GetCurrentDirectory() + @"\Downloads\packages.json";
            using (var sw = new StreamWriter(pfile))
            {
                sw.WriteLine(Newtonsoft.Json.JsonConvert.SerializeObject(packages, Newtonsoft.Json.Formatting.Indented));
            }
        }

        private static IEnumerable<Package> GetRemotePackages()
        {
<<<<<<< HEAD
            using (WebClient client = new WebClient())
            {
                try
                {
                    var url = "https://github.com/nvisionative/nvQuickSite/raw/master/nvQuickSite/data/packages.json";
                    string result = client.DownloadString(url);
                    var res = Newtonsoft.Json.JsonConvert.DeserializeObject<IEnumerable<Package>>(result);
                    return res;
                }
                catch (WebException)
                {
                    return new List<Package>();
                }
=======
            WebClient client = new WebClient();
            try
            {
                var url = "https://github.com/nvisionative/nvQuickSite/raw/master/nvQuickSite/data/packages.json";
                string result = client.DownloadString(url);
                var res = Newtonsoft.Json.JsonConvert.DeserializeObject<IEnumerable<Package>>(result);
                return res;
            }
            catch (Exception)
            {
                return new List<Package>();
>>>>>>> f48e19d6
            }
        }

        private static string GetDownloadDirectory()
        {
            return Directory.GetCurrentDirectory() + @"\Downloads\";
        }

        [System.Diagnostics.CodeAnalysis.SuppressMessage(
            "Design",
            "CA1031:Do not catch general exception types",
            Justification = "Not sure what more exception to catch here.")]
        private static IEnumerable<Package> GetGitHubPackages()
        {
            var res = new List<Package>();
            try
            {
                var client = new GitHubClient(new ProductHeaderValue("nvQuickSite"));
                var releases = client.Repository.Release.GetAll("dnnsoftware", "Dnn.Platform").Result;

                if (releases.Count > 0)
                {
                    var index = 0;
                    foreach (Release release in releases)
                    {
                        var installPackage = release.Assets
                            .Where(a =>
                                a.BrowserDownloadUrl.IndexOf("install", StringComparison.OrdinalIgnoreCase) > -1 &&
                                a.BrowserDownloadUrl.IndexOf("dnn_platform", StringComparison.OrdinalIgnoreCase) > -1)
                            .FirstOrDefault();

                        var upgradePackage = release.Assets
                            .Where(a =>
                                a.BrowserDownloadUrl.IndexOf("upgrade", StringComparison.OrdinalIgnoreCase) > -1 &&
                                a.BrowserDownloadUrl.IndexOf("dnn_platform", StringComparison.OrdinalIgnoreCase) > -1)
                            .FirstOrDefault();

                        var ghPackage = new Package();

                        ghPackage.version = TrimTagName(release);

                        if (index == 0 &&
                            release.Name.IndexOf("rc", StringComparison.OrdinalIgnoreCase) >= 0 &&
                            Properties.Settings.Default.ShowReleaseCandidates &&
                            installPackage != null)
                        {
                            ghPackage.did = "dnn-platform-rc";
                            ghPackage.name = "DNN Platform Release Candidate";
                            ghPackage.url = installPackage.BrowserDownloadUrl;
                            ghPackage.upgradeurl = upgradePackage.BrowserDownloadUrl;
                            res.Add(ghPackage);
                        }
                        else if (!release.Name.ToUpperInvariant().Contains("RC") &&
                            installPackage != null)
                        {
                            ghPackage.did = "dnn-platform-" + ghPackage.version.Substring(0, 1);
                            ghPackage.name = "DNN Platform " + ghPackage.version.Substring(0, 1);
                            ghPackage.url = installPackage.BrowserDownloadUrl;
                            ghPackage.upgradeurl = upgradePackage.BrowserDownloadUrl;
                            res.Add(ghPackage);
                        }

                        index++;
                    }
                }
                return res;
            }
            catch (Exception ex)
            {
                return res;
            }
<<<<<<< HEAD

            return res;
=======
>>>>>>> f48e19d6
        }

        private static string TrimTagName(Release release)
        {
            if (release.TagName != null && release.TagName[0] == 'v')
            {
                return release.TagName.Remove(0, 1);
            }
            else
            {
                return release.TagName;
            }
        }
    }
}<|MERGE_RESOLUTION|>--- conflicted
+++ resolved
@@ -40,39 +40,26 @@
         {
             var localPackages = GetLocalPackages();
             var packages = localPackages.ToList();
-<<<<<<< HEAD
+            if (Start.isOnline)
+            {
             var remotePackages = GetRemotePackages();
             if (remotePackages.Any())
-=======
-            if (Start.isOnline)
->>>>>>> f48e19d6
-            {
-                var remotePackages = GetRemotePackages();
-                if (remotePackages.Count() > 0)
-                {
-                    packages = localPackages.Where(p => p.keep == true).ToList();
-                    foreach (var package in remotePackages)
+            {
+                packages = localPackages.Where(p => p.keep == true).ToList();
+                foreach (var package in remotePackages)
+                {
+                    if (packages.SingleOrDefault(p => p.did == package.did && p.version == package.version) == null)
                     {
-                        if (packages.SingleOrDefault(p => p.did == package.did && p.version == package.version) == null)
-                        {
-                            packages.Add(package);
-                        }
+                        packages.Add(package);
                     }
                 }
-<<<<<<< HEAD
             }
 
             var ghPackages = GetGitHubPackages();
             if (ghPackages.Any())
             {
                 packages = packages.Union(ghPackages).ToList();
-=======
-                var ghPackages = GetGitHubPackages();
-                if (ghPackages.Count() > 0)
-                {
-                    packages = packages.Union(ghPackages).ToList();
-                }
->>>>>>> f48e19d6
+            }
             }
 
             SaveLocalPackagesFile(packages);
@@ -112,7 +99,6 @@
 
         private static IEnumerable<Package> GetRemotePackages()
         {
-<<<<<<< HEAD
             using (WebClient client = new WebClient())
             {
                 try
@@ -126,19 +112,6 @@
                 {
                     return new List<Package>();
                 }
-=======
-            WebClient client = new WebClient();
-            try
-            {
-                var url = "https://github.com/nvisionative/nvQuickSite/raw/master/nvQuickSite/data/packages.json";
-                string result = client.DownloadString(url);
-                var res = Newtonsoft.Json.JsonConvert.DeserializeObject<IEnumerable<Package>>(result);
-                return res;
-            }
-            catch (Exception)
-            {
-                return new List<Package>();
->>>>>>> f48e19d6
             }
         }
 
@@ -204,17 +177,13 @@
                         index++;
                     }
                 }
+
                 return res;
             }
-            catch (Exception ex)
+            catch (Exception)
             {
                 return res;
             }
-<<<<<<< HEAD
-
-            return res;
-=======
->>>>>>> f48e19d6
         }
 
         private static string TrimTagName(Release release)
