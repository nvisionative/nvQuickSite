<<<<<<< HEAD
﻿// Copyright (c) 2016-2020 nvisionative, Inc.
//
// This file is part of nvQuickSite.
//
// nvQuickSite is free software: you can redistribute it and/or modify
// it under the terms of the GNU General Public License as published by
// the Free Software Foundation, either version 3 of the License, or
// (at your option) any later version.
//
// nvQuickSite is distributed in the hope that it will be useful,
// but WITHOUT ANY WARRANTY; without even the implied warranty of
// MERCHANTABILITY or FITNESS FOR A PARTICULAR PURPOSE.See the
// GNU General Public License for more details.
//
// You should have received a copy of the GNU General Public License
// along with nvQuickSite.  If not, see <http://www.gnu.org/licenses/>.
=======
﻿//Copyright (c) 2016-2020 nvisionative, Inc.

//This file is part of nvQuickSite.

//nvQuickSite is free software: you can redistribute it and/or modify
//it under the terms of the GNU General Public License as published by
//the Free Software Foundation, either version 3 of the License, or
//(at your option) any later version.

//nvQuickSite is distributed in the hope that it will be useful,
//but WITHOUT ANY WARRANTY; without even the implied warranty of
//MERCHANTABILITY or FITNESS FOR A PARTICULAR PURPOSE.See the
//GNU General Public License for more details.

//You should have received a copy of the GNU General Public License
//along with nvQuickSite.  If not, see <http://www.gnu.org/licenses/>.

using System;
using System.Collections.Generic;
using System.Net;
using System.Runtime.Serialization;
>>>>>>> f48e19d6

namespace nvQuickSite.Controllers
{
    using System.Net;

    /// <summary>
    /// Manages versions.
    /// </summary>
    public static class VersionController
    {
        /// <summary>
        /// Gets the latest nvQuickSite version available on Github.
        /// </summary>
        /// <returns>The latest version as a string.</returns>
        [System.Diagnostics.CodeAnalysis.SuppressMessage(
            "Security",
            "CA5386:Avoid hardcoding SecurityProtocolType value",
            Justification = "Workaround since Github enforces Tls12 but we don't know the user config.")]
        public static string GetRemoteLatestVersion()
        {
            using (WebClient client = new WebClient())
            {
<<<<<<< HEAD
                try
                {
                    ServicePointManager.SecurityProtocol = SecurityProtocolType.Tls12;
                    var url = "https://raw.githubusercontent.com/nvisionative/nvQuickSite/master/nvQuickSite/data/latestVersion.json";
                    string result = client.DownloadString(url);
                    Models.Version res = Newtonsoft.Json.JsonConvert.DeserializeObject<Models.Version>(result);
                    return res.latestVersion;
                }
                catch (WebException)
                {
                }
            }
=======
                throw new VersionControllerException("There was an error reading the latest version of nvQuickSite. Please check your internet connection.", ex) { Source = "Get Remote Latest Version" };
            }
        }
>>>>>>> f48e19d6

            return string.Empty;
        }
    }

    [Serializable]
    internal class VersionControllerException : Exception
    {
        public VersionControllerException()
        {
        }

        public VersionControllerException(string message) : base(message)
        {
        }

        public VersionControllerException(string message, Exception innerException) : base(message, innerException)
        {
        }

        protected VersionControllerException(SerializationInfo info, StreamingContext context) : base(info, context)
        {
        }
    }
}<|MERGE_RESOLUTION|>--- conflicted
+++ resolved
@@ -1,4 +1,3 @@
-<<<<<<< HEAD
 ﻿// Copyright (c) 2016-2020 nvisionative, Inc.
 //
 // This file is part of nvQuickSite.
@@ -15,29 +14,6 @@
 //
 // You should have received a copy of the GNU General Public License
 // along with nvQuickSite.  If not, see <http://www.gnu.org/licenses/>.
-=======
-﻿//Copyright (c) 2016-2020 nvisionative, Inc.
-
-//This file is part of nvQuickSite.
-
-//nvQuickSite is free software: you can redistribute it and/or modify
-//it under the terms of the GNU General Public License as published by
-//the Free Software Foundation, either version 3 of the License, or
-//(at your option) any later version.
-
-//nvQuickSite is distributed in the hope that it will be useful,
-//but WITHOUT ANY WARRANTY; without even the implied warranty of
-//MERCHANTABILITY or FITNESS FOR A PARTICULAR PURPOSE.See the
-//GNU General Public License for more details.
-
-//You should have received a copy of the GNU General Public License
-//along with nvQuickSite.  If not, see <http://www.gnu.org/licenses/>.
-
-using System;
-using System.Collections.Generic;
-using System.Net;
-using System.Runtime.Serialization;
->>>>>>> f48e19d6
 
 namespace nvQuickSite.Controllers
 {
@@ -60,7 +36,6 @@
         {
             using (WebClient client = new WebClient())
             {
-<<<<<<< HEAD
                 try
                 {
                     ServicePointManager.SecurityProtocol = SecurityProtocolType.Tls12;
@@ -69,37 +44,11 @@
                     Models.Version res = Newtonsoft.Json.JsonConvert.DeserializeObject<Models.Version>(result);
                     return res.latestVersion;
                 }
-                catch (WebException)
+                catch (WebException ex)
                 {
+                    throw new VersionControllerException("There was an error reading the latest version of nvQuickSite. Please check your internet connection.", ex) { Source = "Get Remote Latest Version" };
                 }
             }
-=======
-                throw new VersionControllerException("There was an error reading the latest version of nvQuickSite. Please check your internet connection.", ex) { Source = "Get Remote Latest Version" };
-            }
-        }
->>>>>>> f48e19d6
-
-            return string.Empty;
-        }
-    }
-
-    [Serializable]
-    internal class VersionControllerException : Exception
-    {
-        public VersionControllerException()
-        {
-        }
-
-        public VersionControllerException(string message) : base(message)
-        {
-        }
-
-        public VersionControllerException(string message, Exception innerException) : base(message, innerException)
-        {
-        }
-
-        protected VersionControllerException(SerializationInfo info, StreamingContext context) : base(info, context)
-        {
         }
     }
 }